# Changelog

All notable changes to this project will be documented in this file.

The format is based on [Keep a Changelog](https://keepachangelog.com/en/1.0.0/),
and this project adheres to [Semantic Versioning](https://semver.org/spec/v2.0.0.html).

## [Unreleased]

<<<<<<< HEAD
### Changed

- BREAKING CHANGE: replace the tasks `traintuple`, `aggregatetuple`, `predicttuple`, `testtuple`, `composite_traintuple` with a single `task` (#299)

```python
task_key = client.add_task(
    substra.schemas.TaskSpec(
        algo_key=algo_key,
        worker=client.organization_info().organization_id,  # org on which the task is executed
        inputs=[
            {
                'identifier': 'datasamples',
                'asset_key': datasample_key
            },
            {
                'identifier': 'opener',
                'asset_key': dataset_key
            }
        ],
        outputs= {
            'example_output': {
                'permissions': {
                    'public': False,
                    'authorized_ids': ['org1'],
                },
                'is_transient': True,
            }
        }
    )
)

task = client.get_task(task_key)
tasks = client.list_task()

# Compute plan changes
compute_plan = client.add_compute_plan(
    substra.schemas.ComputePlanSpec(
        name = 'my compute plan',
        tasks = [
            schemas.ComputePlanTaskSpec(
                task_id=uuid.uuid4(),
                algo_key=algo_key,
                worker=client.organization_info().organization_id,  # org on which the task is executed
                inputs=[
                    {
                        'identifier': 'datasamples',
                        'asset_key': datasample_key
                    },
                    {
                        'identifier': 'opener',
                        'asset_key': dataset_key
                    }
                ],
                outputs= {
                    'example_output': {
                        'permissions': {
                            'public': False,
                            'authorized_ids': ['org1'],
                        },
                        'is_transient': True,
                    }
                }
            )
        ]
    )
)
```

- Fix the compute plan rank calculation in local mode (#299)
=======
### Fixed

- link_dataset_with_data_samples return value in remote mode
>>>>>>> c52f2f94

## [0.39.0](https://github.com/Substra/substra/releases/tag/0.39.0) - 2022-10-03

### Removed

- BREAKING CHANGE: remove category from substra.schema.AlgoSpec and substra.models.Algo
### Added

- Prevent use of `__` in asset metadata keys in local mode
- docker: add build logs to container image build exception messages
- At compute plan submission by batch, continue the submission after a timeout error

## [0.38.0](https://github.com/Substra/substra/releases/tag/0.38.0) - 2022-09-26

### Tests

- used openers within the library only exposes `get_data` and `fake_data` methods due to breaking changes within
  substra-tools
- a third argument `task_properties` (containing the `rank` of a task) has been added to all algo methods relying on substra-tools
- substra tools metrics `tools.Metrics` become `tools.MetricAlgo` and `tools.metrics.execute` becomes `tools.algo.execute` (#290)

### Changed

- Algo categories are not checked anymore in local mode. Validations based on inputs and outputs are sufficient.
- BREAKING CHANGE: the backend type is now set in the Client, the env variable `DEBUG_SPAWNER` is not used anymore. Default value is deployed (#287)

API before

```sh
export DEBUG_SPAWNER=subprocess
```

```python
client = substra.Client(debug=True)
```

API after

```python
client = substra.Client(backend_type=substra.BackendType.LOCAL_SUBPROCESS)
```

- Pass substra-tools arguments via a file instead of the command line
- internal change: the metrics algo CLI is the same as the other algos (#290)

### Removed

- BREAKING CHANGE: Model.category field

## [0.37.0](https://github.com/Substra/substra/releases/tag/0.37.0) - 2022-09-19

### Fixed

tests: fix algo inputs and task code consistency

### Changed

- BREAKING CHANGE: `schemas.ComputePlanSpec` `clean_models` property is now removed, the transient property on tasks outputs should be used instead.

## [0.36.0](https://github.com/Substra/substra/releases/tag/0.36.0) - 2022-09-12

### Added

- input multiplicity within the cli in debug mode
- `list_model` to the SDK client

### Removed

- chore: remove the `examples` section, and references to them

### Changed

- BREAKING CHANGE: opener input identifier must be `opener`
- BREAKING CHANGE: datasample input identifier must be `datasamples`
- BREAKING CHANGE: `chainkeys`, `opener` and `datasamples` are forbidden identifier for inputs and outputs
  of kind `artifact` and `performance`
- BREAKING CHANGE: pass the algo method to execute under the `--method-name` argument within the CLI.
  If the interface between substra and the backend is handled via substratools, there are no changes to apply
  within the the `substra` code but algo and metric Dockerfiles should expose a `--method-name` argument in
  the `ENTRYPOINT` (#266)
- test tasks now have an higher rank than their parent train task
- chore: remove close source for CHANGELOG, README and cyclic-example
- chore: rename connect-tools to substra-tools.
- BREAKING CHANGE: remove the shared local folder of the compute plan
- feat: download function of the client return the path of downloaded file.

### Feature

- Local mode: add a check, a task output of type performance must have public permissions

### Fixes

- Filters: Fix the filters on status for compute plans and tasks

This fix also introduces some changes: the value for the filters on status must now be a list (like for other filters, there is a OR condition between elements of the list) and its value must be
`substra.models.ComputePlanStatus.{name of the status}.value` for compute plans and `substra.models.Status.{name of the status}.value` for tasks.

Example:

```python
# Return all the compute plans that are not finished
client.list_compute_plan(filters={'status':[substra.models.ComputePlanStatus.todo.value, substra.models.ComputePlanStatus.waiting.value, substra.models.ComputePlanStatus.doing.value]})

# Return all the composite traintuples with the status "doing"
client.list_composite_traintuple(filters={"status": [substra.models.Status.doing.value]})
```

### Documentation

- Add the filters documentation to the references

## [0.35.0](https://github.com/Substra/substra/releases/tag/0.35.0) - 2022-08-29

### Changed

- chore: change the `metrics` and `algo` definition relying on substra tools. All the methods of those objects now takes `inputs` and `outputs` as arguments; which are `TypedDict`.

## [0.34.0](https://github.com/Substra/substra/releases/tag/0.34.0) - 2022-08-22

### Changed

- BREAKING CHANGE:in local mode, each client has its own `organization_id`. Removed the `DEBUG_OWNER` mechanism.

Instead of:

```python
client = substra.Client(debug=True)
clients = [client] * 2
```

do:

```python
clients = [substra.Client(debug=True) for _ in range(2)]
client1_org_id = clients[0].organization_info().organization_id
```

- The `Client.organization_info` function now returns a model `OrganizationInfo` instead of a dict

## [0.33.0](https://github.com/Substra/substra/releases/tag/0.33.0) - 2022-08-17

### Added

- New update_compute_plan, update_algo and update_dataset methods that allow editing names
- The local mode now uses the inputs/outputs fields to execute the tasks. The other fields are still kept up-to-date
- Support for the `transient` flag on tasks outputs

### Changed

- BREAKING CHANGE: rename `schemas.ComputeTaskOutput` to `schemas.ComputeTaskOutputSpec`

### Removed

- BREAKING CHANGE: remove the chainkey feature

## [0.32.0](https://github.com/Substra/substra/releases/tag/0.32.0) - 2022-08-09

### Added

- BREAKING CHANGE: drop Python 3.7 support
- add `inputs` and `outputs` fields to the Algo model

### Removed

- BREAKING CHANGE CLI: keep only the cancel, profile, login and organization commands

### Changed

- BREAKING CHANGE: Stop using legacy `_permissions` fields

## [0.31.0](https://github.com/Substra/substra/releases/tag/0.31.0) - 2022-08-01

### Added

- "inputs" field to substra.sdk.schemas.\*tupleSpec
- "inputs" field to \*tuple models
- embed models/performances in output fields of tasks

## [0.30.1](https://github.com/Substra/substra/releases/tag/0.30.1) - 2022-07-26

### Fixed

- revert: fix: `get_performances` works again in remote

## [0.30.0](https://github.com/Substra/substra/releases/tag/0.30.0) - 2022-07-25

### Fixed

- fix: `get_performances` works again in remote

### Changed

- feat: change DEFAULT_BATCH_SIZE to 500

### Added

- "outputs" field to substra.sdk.schemas.\*tupleSpec
- feat: add "outputs" field to \*tuple models

### Removed

- BREAKING: "out_trunk_model_permissions" field from substra.sdk.schemas.CompositeTraintupleSpec (superseded by "outputs")

## [0.29.0](https://github.com/Substra/substra/releases/tag/0.29.0) - 2022-07-11

### Added

- feat: support two composite as input of a composite in local mode
- feat: support metadata filters in local mode

### Changed

- BREAKING: convert (test task) to (predict task + test task)

### Fixed

- fix: add mandatory cp name in cyclic strategy example

## [0.28.0](https://github.com/Substra/substra/releases/tag/0.28.0) - 2022-07-05

### Changed

- BREAKING CHANGE: Client.update_compute_plan renamed Client.add_compute_plan_tuples

### Removed

- CLI commands `add`, `get` and `list`
- BREAKING: Removed metrics APIs and types; use algo APIs and types instead

## [0.27.0](https://github.com/Substra/substra/releases/tag/0.27.0) - 2022-06-27

### Changed

- BREAKING: implement filtering and ordering for list methods in SDK

  - Removed filtering syntax `asset::key::value` in SDK and CLI
  - New filtering syntax in SDK `filters={key:["value1", "value2"]}` and ordering possibility:

    ```diff
    - list_***(self, filters=None) -> List[substra.sdk.models.***]
    + list_***(self, filters: dict = None, order_by: str = 'creation_date', ascending: bool = False) -> List[substra.sdk.models.***]
    ```

## [0.26.0](https://github.com/Substra/substra/releases/tag/0.26.0) - 2022-06-20

### Fixed

- fix: get_performance test tuples filter on local dal

## [0.25.0](https://github.com/Substra/substra/releases/tag/0.25.0) - 2022-06-14

### Fixed

- cancel_compute_plan should return nothing

  SDK:

  ```diff
  - cancel_compute_plan(self, key: str) -> substra.sdk.models.ComputePlan
  + cancel_compute_plan(self, key: str) -> None

  - Cancel execution of compute plan, the returned object is described in the [models.ComputePlan](sdk_models.md#ComputePlan) model
  + Cancel execution of compute plan. Nothing is returned by this method
  ```

  CLI:

  ```diff
  substra cancel compute_plan [OPTIONS] COMPUTE_PLAN_KEY
  -  Cancel execution of a compute plan.
  +  Cancel execution of a compute plan. Nothing is printed, you can check again the compute plan status with `substra get compute_plan`.
  ```

### Changes

- BREAKING CHANGE (rename node to organization)
  - SDK: `client.list_node` renamed to `client.list_organization`
  - SDK: `client.node_info` renamed to `client.organization_info`
  - CLI: the command `substra node info` is now `substra organization info`
  - CLI: the command `substra list node` is now `substra list organization`
  - local mode: when using chainkeys, the chainkey file is renamed from `node_name_id.json` to `organization_name_id.json`

## [0.24.0](https://github.com/Substra/substra/releases/tag/0.24.0) - 2022-06-07

### Added

- feat: add predict algo category

### Changes

- BREAKING CHANGE (UpdateComputePlanSpec key field): Use new register tasks endpoint

## [0.23.0](https://github.com/Substra/substra/releases/tag/0.23.0) - 2022-05-31

### Added

- feat: add empty compute plan status

### Changed

- feat: in debug mode, subprocess errors are now caught and raised as `ExecutionError`

## [0.22.0](https://github.com/Substra/substra/releases/tag/0.22.0) - 2022-05-22

### Added

- feat: add round_idx to get_performance()

### Changed

- feat: Add algo named inputs and outputs for existing task in remote mode
- feat: log level set to warning for substra-tools

## [0.21.0](https://github.com/Substra/substra/releases/tag/0.21.0) - 2022-05-16

### Changed

- BREAKING CHANGE: add mandatory name field to compute plan
- doc: update orchestrator compatibility table for the Substra release 0.11.0

### Added

- feat: save performances in live for local mode on a json file

## [0.20.0](https://github.com/Substra/substra/releases/tag/0.20.0) - 2022-05-09

### Changed

- BREAKING CHANGE: use algo spec for metric
- BREAKING CHANGE: Cancel CP returns nothing
- BREAKING CHANGE: the user must give the key of the compute plan when creating a new compute plan

## [0.19.0](https://github.com/Substra/substra/releases/tag/0.19.0) - 2022-05-03

### Added

- feat(sdk): add `get_datasample` method
- feat: add the get_performances(compute_plan.key) function to the client

### Changed

- BREAKING CHANGE: local mode - arguments of each train, test, composite and aggregate task are passed as named inputs and outputs in a json format. Those changes are compatible with substra-tools `0.12.0`.
- Rest client supports default backend pagination, list will automatically fetch all pages
- BREAKING CHANGE: local mode - the format of the asset ids is now `uuid.UUID`, e.g. `3da0075f-360b-446d-902f-af60a38d9594` and not the hex representation.
- update substra-tools version in examples Dockerfiles

## [0.18.0](https://github.com/Substra/substra/releases/tag/0.18.0) - 2022-04-11

### Changed

- Local mode - in a compute plan, the testtuples are executed at the same time as the other tasks instead of after all of them
- Examples now use the substra-tools base Docker image 0.10.0

### Fixed

- Local mode works with data on another disk partition than the one the code is executed on
  - In subprocess mode: the data samples are linked via a symbolic link to a temporary folder
  - In Docker mode: the data samples are copied at the task execution time to a temporary folder
- Be able to use pdb in subprocess mode

## [0.17.0](https://github.com/Substra/substra/releases/tag/0.17.0) - 2022-03-01

### Changed

- Speed and disk space usage improvement as datasamples are not copied to local backend folders anymore
- Documentation: Fix the display of the API reference

### Added

- CLI: Add the `logs` command to display and download the logs of a failed tuple
- SDK: Add the `get_logs` and `download_logs` methods
- doc: add DEBUG_SPAWNER doc
- doc: add `AlgoSpec` to documentation
- SDK: add `get_model` method

### Fixed

- Local mode should not accept test data samples for train tuples

## [0.16.0](https://github.com/Substra/substra/releases/tag/0.16.0) - 2022-01-14

### Changed

- (BREAKING) Add a `logs_permission` field to Dataset schema and model

### Fixed

- CLI: Fix the display of metric key and perfs for 'substra get testtuple'

### Removed

- (BREAKING) Remove the download permissions

## [0.15.0](https://github.com/Substra/substra/releases/tag/0.15.0) - 2022-01-10

### Changed

- (BREAKING) Remove the datasample.validated field as it's deprecated

### Fixed

- CLI: fix the display of the assets in yaml and json format
- No more crash when running a script in local subprocess mode from a path with spaces
- Examples: add dataset logs_permission field

### Added

- Error type to traintuple, testtuple, aggregatetuple and composite_traintuple
- Expose the backend type

## [0.14.0](https://github.com/Substra/substra/releases/tag/0.14.0) - 2021-12-01

### Added

- Cyclic strategy example

### Fixed

- Local mode - the substra specific assets are now saved in `/substra_internal` instead of the work dir
- Fix the display of the composite traintuple if it has no input models
- Properly prevent path traversal in archives and don't allow symbolic links

## [0.13.0](https://github.com/Substra/substra/releases/tag/0.13.0) - 2021-11-02

### Added

- traintuple can take aggregatetuple as in_tuple
- Pretty print for Model and Spec
- Display orchestrator and chaincode versions in node info command
- Accept full datamanager, metrics and parent_tasks objects in get\_\*\_tuple responses
- Add task extra information related to start_date and end_date

### Changed

- Ignore extra fields in API response
- (BREAKING) Replace objective by metric
- (BREAKING) Multiple metrics and performances per test task

### Improvements

- Local mode, execution in Docker: re-use the Docker images so that the execution is faster

## [0.11.0](https://github.com/Substra/substra/releases/tag/0.11.0) - 2021-10-04

### Added

- Display backend version in node info command

### Changed

- Internal: backend now serves paginated lists of asset. Client still returns simple lists as before.
- (BREAKING CHANGE) All algos are now one single object with a category property.
- (BREAKING CHANGE) Various API changes due to the architecture change introduced by the orchestrator.

## [0.10.0](https://github.com/Substra/substra/releases/tag/0.10.0) - 2021-08-05

[0.10.0]: https://github.com/Substra/substra/compare/0.9.0...0.10.0
[unreleased]: https://github.com/Substra/substra/compare/0.10.0...HEAD<|MERGE_RESOLUTION|>--- conflicted
+++ resolved
@@ -7,7 +7,6 @@
 
 ## [Unreleased]
 
-<<<<<<< HEAD
 ### Changed
 
 - BREAKING CHANGE: replace the tasks `traintuple`, `aggregatetuple`, `predicttuple`, `testtuple`, `composite_traintuple` with a single `task` (#299)
@@ -76,12 +75,10 @@
 )
 ```
 
+### Fixed
+
+- link_dataset_with_data_samples return value in remote mode
 - Fix the compute plan rank calculation in local mode (#299)
-=======
-### Fixed
-
-- link_dataset_with_data_samples return value in remote mode
->>>>>>> c52f2f94
 
 ## [0.39.0](https://github.com/Substra/substra/releases/tag/0.39.0) - 2022-10-03
 
